--- conflicted
+++ resolved
@@ -9,7 +9,6 @@
     for rendering by e.g. GraphViz or yEd.
 """
 
-<<<<<<< HEAD
 # Copyright (C) 2011-2014 Edmund Horner and Juha Jeronen
 #
 # This program is free software; you can redistribute it and/or
@@ -27,8 +26,6 @@
 # Foundation, Inc., 51 Franklin Street, Fifth Floor, Boston, MA  02110-1301, USA.
 
 import sys
-=======
->>>>>>> 67b4cdfa
 import compiler
 from glob import glob
 from optparse import OptionParser
@@ -507,12 +504,9 @@
     if not os.path.exists(init_path):
         return mod_name
 
-<<<<<<< HEAD
     if not os.path.dirname(filename):
         return mod_name or '__init__'
     
-=======
->>>>>>> 67b4cdfa
     return get_module_name(os.path.dirname(filename)) + '.' + mod_name
 
 
